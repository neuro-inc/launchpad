{{/*
Expand the name of the chart.
*/}}
{{- define "launchpad.name" -}}
{{- default .Chart.Name .Values.nameOverride | trunc 63 | trimSuffix "-" }}
{{- end }}

{{/*
Create a default fully qualified app name.
We truncate at 63 chars because some Kubernetes name fields are limited to this (by the DNS naming spec).
If release name contains chart name it will be used as a full name.
*/}}
{{- define "launchpad.fullname" -}}
{{- if .Values.fullnameOverride }}
{{- .Values.fullnameOverride | trunc 63 | trimSuffix "-" }}
{{- else }}
{{- $name := default .Chart.Name .Values.nameOverride }}
{{- if contains $name .Release.Name }}
{{- .Release.Name | trunc 63 | trimSuffix "-" }}
{{- else }}
{{- printf "%s-%s" .Release.Name $name | trunc 63 | trimSuffix "-" }}
{{- end }}
{{- end }}
{{- end }}

{{/*
Create chart name and version as used by the chart label.
*/}}
{{- define "launchpad.chart" -}}
{{- printf "%s-%s" .Chart.Name .Chart.Version | replace "+" "_" }}
{{- end }}

{{/*
Common labels
*/}}
{{- define "launchpad.labels" -}}
helm.sh/chart: {{ include "launchpad.chart" . }}
app.kubernetes.io/name: {{ include "launchpad.name" . }}
app.kubernetes.io/instance: {{ .Release.Name }}
{{- if .Chart.AppVersion }}
app.kubernetes.io/version: {{ .Chart.AppVersion | quote }}
{{- end }}
app.kubernetes.io/managed-by: {{ .Release.Service }}
{{- end }}

{{- define "launchpad.selectorLabels" -}}
app.kubernetes.io/name: {{ include "launchpad.name" . }}
app.kubernetes.io/instance: {{ .Release.Name }}
service: launchpad
{{- end }}

{{- define "launchpad.apoloPodLabels" -}}
platform.apolo.us/preset: {{ .Values.preset_name }}
platform.apolo.us/component: app
<<<<<<< HEAD
=======
{{- end }}

{{- define "launchpad.domain" -}}
{{- printf "%s.%s" .Values.launchpadHostPrefix "apps.dev.apolo.us" }}
{{- end }}

{{- define "keycloak.domain" -}}
{{- printf "%s.%s" .Values.keycloakHostPrefix "apps.dev.apolo.us" }}
>>>>>>> d573fb02
{{- end }}<|MERGE_RESOLUTION|>--- conflicted
+++ resolved
@@ -52,8 +52,6 @@
 {{- define "launchpad.apoloPodLabels" -}}
 platform.apolo.us/preset: {{ .Values.preset_name }}
 platform.apolo.us/component: app
-<<<<<<< HEAD
-=======
 {{- end }}
 
 {{- define "launchpad.domain" -}}
@@ -62,5 +60,4 @@
 
 {{- define "keycloak.domain" -}}
 {{- printf "%s.%s" .Values.keycloakHostPrefix "apps.dev.apolo.us" }}
->>>>>>> d573fb02
 {{- end }}